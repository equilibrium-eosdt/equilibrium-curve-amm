--- conflicted
+++ resolved
@@ -37,14 +37,9 @@
 sp-version = { version = "3.0.0", default-features = false, git = 'https://github.com/equilibrium-eosdt/substrate.git', branch = "v3.0.0eq" }
 
 # Used for the node's RPCs
-<<<<<<< HEAD
 frame-system-rpc-runtime-api = { version = "3.0.0", default-features = false, git = 'https://github.com/equilibrium-eosdt/substrate.git', branch = "v3.0.0eq" }
 pallet-transaction-payment-rpc-runtime-api = { version = "3.0.0", default-features = false, git = 'https://github.com/equilibrium-eosdt/substrate.git', branch = "v3.0.0eq" }
-=======
-frame-system-rpc-runtime-api = { version = "3.0.0", default-features = false, git = 'https://github.com/paritytech/substrate.git', tag = "v3.0.0" }
-pallet-transaction-payment-rpc-runtime-api = { version = "3.0.0", default-features = false, git = 'https://github.com/paritytech/substrate.git', tag = "v3.0.0" }
 equilibrium-curve-amm-rpc-runtime-api = { version = "0.1.5", default-features = false, path = "../pallets/equilibrium-curve-amm/rpc/runtime-api", package = "equilibrium-curve-amm-rpc-runtime-api" }
->>>>>>> b70ae2f0
 
 # Used for runtime benchmarking
 frame-benchmarking = { version = "3.0.0", default-features = false, git = 'https://github.com/equilibrium-eosdt/substrate.git', branch = "v3.0.0eq", optional = true }
